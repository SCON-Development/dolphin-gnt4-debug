// Copyright 2013 Dolphin Emulator Project
// Licensed under GPLv2
// Refer to the license.txt file included.

#include "../DSPIntUtil.h"
#include "../DSPEmitter.h"
#include "DSPJitUtil.h"
#include "x64Emitter.h"
#include "x64ABI.h"
using namespace Gen;

<<<<<<< HEAD
//clobbers:
//EAX = (s8)g_dsp.reg_stack_ptr[stack_reg]
//expects:
void DSPEmitter::dsp_reg_stack_push(int stack_reg)
{
	//g_dsp.reg_stack_ptr[stack_reg]++;
	//g_dsp.reg_stack_ptr[stack_reg] &= DSP_STACK_MASK;
	MOV(8, R(AL), M(&g_dsp.reg_stack_ptr[stack_reg]));
	ADD(8, R(AL), Imm8(1));
	AND(8, R(AL), Imm8(DSP_STACK_MASK));
	MOV(8, M(&g_dsp.reg_stack_ptr[stack_reg]), R(AL));

	X64Reg tmp1;
	gpr.getFreeXReg(tmp1);
	//g_dsp.reg_stack[stack_reg][g_dsp.reg_stack_ptr[stack_reg]] = g_dsp.r[DSP_REG_ST0 + stack_reg];
	MOV(16, R(tmp1), M(&g_dsp.r.st[stack_reg]));
#ifdef _M_IX86 // All32
	MOVZX(32, 8, EAX, R(AL));
#else
	MOVZX(64, 8, RAX, R(AL));
#endif
	MOV(16, MComplex(EAX, EAX, 1,
			 PtrOffset(&g_dsp.reg_stack[stack_reg][0],0)), R(tmp1));
	gpr.putXReg(tmp1);
}

//clobbers:
//EAX = (s8)g_dsp.reg_stack_ptr[stack_reg]
//expects:
void DSPEmitter::dsp_reg_stack_pop(int stack_reg)
{
	//g_dsp.r[DSP_REG_ST0 + stack_reg] = g_dsp.reg_stack[stack_reg][g_dsp.reg_stack_ptr[stack_reg]];
	MOV(8, R(AL), M(&g_dsp.reg_stack_ptr[stack_reg]));
	X64Reg tmp1;
	gpr.getFreeXReg(tmp1);
#ifdef _M_IX86 // All32
	MOVZX(32, 8, EAX, R(AL));
#else
	MOVZX(64, 8, RAX, R(AL));
#endif
	MOV(16, R(tmp1), MComplex(EAX, EAX, 1,
				  PtrOffset(&g_dsp.reg_stack[stack_reg][0],0)));
	MOV(16, M(&g_dsp.r.st[stack_reg]), R(tmp1));
	gpr.putXReg(tmp1);

	//g_dsp.reg_stack_ptr[stack_reg]--;
	//g_dsp.reg_stack_ptr[stack_reg] &= DSP_STACK_MASK;
	SUB(8, R(AL), Imm8(1));
	AND(8, R(AL), Imm8(DSP_STACK_MASK));
	MOV(8, M(&g_dsp.reg_stack_ptr[stack_reg]), R(AL));
}


void DSPEmitter::dsp_reg_store_stack(int stack_reg, Gen::X64Reg host_sreg)
{
	if (host_sreg != EDX) {
		MOV(16, R(EDX), R(host_sreg));
	}
	dsp_reg_stack_push(stack_reg);
	//g_dsp.r[DSP_REG_ST0 + stack_reg] = val;
	MOV(16, M(&g_dsp.r.st[stack_reg]), R(EDX));
}

void DSPEmitter::dsp_reg_load_stack(int stack_reg, Gen::X64Reg host_dreg)
{
	//u16 val = g_dsp.r[DSP_REG_ST0 + stack_reg];
	MOV(16, R(EDX), M(&g_dsp.r.st[stack_reg]));
	dsp_reg_stack_pop(stack_reg);
	if (host_dreg != EDX) {
		MOV(16, R(host_dreg), R(EDX));
	}
}

void DSPEmitter::dsp_reg_store_stack_imm(int stack_reg, u16 val)
{
	dsp_reg_stack_push(stack_reg);
	//g_dsp.r[DSP_REG_ST0 + stack_reg] = val;
	MOV(16, M(&g_dsp.r.st[stack_reg]), Imm16(val));
}

void DSPEmitter::dsp_op_write_reg(int reg, Gen::X64Reg host_sreg)
{
	switch (reg & 0x1f) {
	// 8-bit sign extended registers.
	case DSP_REG_ACH0:
	case DSP_REG_ACH1:
		gpr.writeReg(reg, R(host_sreg));
		break;

	// Stack registers.
	case DSP_REG_ST0:
	case DSP_REG_ST1:
	case DSP_REG_ST2:
	case DSP_REG_ST3:
		dsp_reg_store_stack(reg - DSP_REG_ST0, host_sreg);
		break;

	default:
		gpr.writeReg(reg, R(host_sreg));
		break;
	}
}

void DSPEmitter::dsp_op_write_reg_imm(int reg, u16 val)
{
	switch (reg & 0x1f) {
	// 8-bit sign extended registers. Should look at prod.h too...
	case DSP_REG_ACH0:
	case DSP_REG_ACH1:
		gpr.writeReg(reg, Imm16((u16)(s16)(s8)(u8)val));
		break;
	// Stack registers.
	case DSP_REG_ST0:
	case DSP_REG_ST1:
	case DSP_REG_ST2:
	case DSP_REG_ST3:
		dsp_reg_store_stack_imm(reg - DSP_REG_ST0, val);
		break;

	default:
		gpr.writeReg(reg, Imm16(val));
		break;
	}
}

void DSPEmitter::dsp_conditional_extend_accum(int reg)
{
	switch (reg)
	{
	case DSP_REG_ACM0:
	case DSP_REG_ACM1:
	{
		OpArg sr_reg;
		gpr.getReg(DSP_REG_SR,sr_reg);
		DSPJitRegCache c(gpr);
		TEST(16, sr_reg, Imm16(SR_40_MODE_BIT));
		FixupBranch not_40bit = J_CC(CC_Z,true);
		//if (g_dsp.r[DSP_REG_SR] & SR_40_MODE_BIT)
		//{
		// Sign extend into whole accum.
		//u16 val = g_dsp.r[reg];
		get_acc_m(reg - DSP_REG_ACM0, EAX);
		SHR(32, R(EAX), Imm8(16));
		//g_dsp.r[reg - DSP_REG_ACM0 + DSP_REG_ACH0] = (val & 0x8000) ? 0xFFFF : 0x0000;
		//g_dsp.r[reg - DSP_REG_ACM0 + DSP_REG_ACL0] = 0;
		set_acc_h(reg - DSP_REG_ACM0, R(RAX));
		set_acc_l(reg - DSP_REG_ACM0, Imm16(0));
		//}
		gpr.flushRegs(c);
		SetJumpTarget(not_40bit);
		gpr.putReg(DSP_REG_SR, false);
	}
	}
}

void DSPEmitter::dsp_conditional_extend_accum_imm(int reg, u16 val)
{
	switch (reg)
	{
	case DSP_REG_ACM0:
	case DSP_REG_ACM1:
	{
		OpArg sr_reg;
		gpr.getReg(DSP_REG_SR,sr_reg);
		DSPJitRegCache c(gpr);
		TEST(16, sr_reg, Imm16(SR_40_MODE_BIT));
		FixupBranch not_40bit = J_CC(CC_Z, true);
		//if (g_dsp.r[DSP_REG_SR] & SR_40_MODE_BIT)
		//{
		// Sign extend into whole accum.
		//g_dsp.r[reg - DSP_REG_ACM0 + DSP_REG_ACH0] = (val & 0x8000) ? 0xFFFF : 0x0000;
		//g_dsp.r[reg - DSP_REG_ACM0 + DSP_REG_ACL0] = 0;
		set_acc_h(reg - DSP_REG_ACM0, Imm16((val & 0x8000)?0xffff:0x0000));
		set_acc_l(reg - DSP_REG_ACM0, Imm16(0));
		//}
		gpr.flushRegs(c);
		SetJumpTarget(not_40bit);
		gpr.putReg(DSP_REG_SR, false);
	}
	}
}

void DSPEmitter::dsp_op_read_reg(int reg, Gen::X64Reg host_dreg, DSPJitSignExtend extend)
{
	switch (reg & 0x1f)
	{
	case DSP_REG_ST0:
	case DSP_REG_ST1:
	case DSP_REG_ST2:
	case DSP_REG_ST3:
		dsp_reg_load_stack(reg - DSP_REG_ST0, host_dreg);
		switch(extend) {
		case SIGN:
#ifdef _M_IX86 // All32
			MOVSX(32, 16, host_dreg, R(host_dreg));
#else
			MOVSX(64, 16, host_dreg, R(host_dreg));
#endif
			break;
		case ZERO:
#ifdef _M_IX86 // All32
			MOVZX(32, 16, host_dreg, R(host_dreg));
#else
			MOVZX(64, 16, host_dreg, R(host_dreg));
#endif
			break;
		case NONE:
		default:
			break;
		}
		return;
	default:
		gpr.readReg(reg, host_dreg, extend);
		return;
	}
}

void DSPEmitter::dsp_op_read_reg_and_saturate(int reg, Gen::X64Reg host_dreg, DSPJitSignExtend extend)
{
	//we already know this is ACCM0 or ACCM1
#ifdef _M_IX86 // All32
	gpr.readReg(reg, host_dreg, extend);
#else
	OpArg acc_reg;
	gpr.getReg(reg-DSP_REG_ACM0+DSP_REG_ACC0_64, acc_reg);
#endif
	OpArg sr_reg;
	gpr.getReg(DSP_REG_SR,sr_reg);

	DSPJitRegCache c(gpr);
	TEST(16, sr_reg, Imm16(SR_40_MODE_BIT));
	FixupBranch not_40bit = J_CC(CC_Z, true);

#ifdef _M_IX86 // All32
	DSPJitRegCache c2(gpr);
	gpr.putReg(DSP_REG_SR, false);
	X64Reg tmp1;
	gpr.getFreeXReg(tmp1);
	gpr.readReg(reg-DSP_REG_ACM0+DSP_REG_ACH0, tmp1, NONE);
	MOVSX(32,16,host_dreg,R(host_dreg));
	SHL(32, R(tmp1), Imm8(16));
	MOV(16,R(tmp1),R(host_dreg));
	CMP(32,R(host_dreg), R(tmp1));

	FixupBranch no_saturate = J_CC(CC_Z);

	CMP(32,R(tmp1),Imm32(0));
	FixupBranch negative = J_CC(CC_LE);

	MOV(32,R(host_dreg),Imm32(0x7fff));//this works for all extend modes
	FixupBranch done_positive = J();

	SetJumpTarget(negative);
	if (extend == NONE || extend == ZERO)
		MOV(32,R(host_dreg),Imm32(0x00008000));
	else
		MOV(32,R(host_dreg),Imm32(0xffff8000));
	FixupBranch done_negative = J();

	SetJumpTarget(no_saturate);
	if (extend == ZERO)
		MOVZX(32,16,host_dreg,R(host_dreg));
	SetJumpTarget(done_positive);
	SetJumpTarget(done_negative);
	gpr.putXReg(tmp1);
	gpr.flushRegs(c2);
	SetJumpTarget(not_40bit);
	gpr.flushRegs(c);
#else

	MOVSX(64,32,host_dreg,acc_reg);
	CMP(64,R(host_dreg),acc_reg);
	FixupBranch no_saturate = J_CC(CC_Z);

	CMP(64,acc_reg,Imm32(0));
	FixupBranch negative = J_CC(CC_LE);

	MOV(64,R(host_dreg),Imm32(0x7fff));//this works for all extend modes
	FixupBranch done_positive = J();

	SetJumpTarget(negative);
	if (extend == NONE || extend == ZERO)
		MOV(64,R(host_dreg),Imm32(0x00008000));
	else
		MOV(64,R(host_dreg),Imm32(0xffff8000));
	FixupBranch done_negative = J();

	SetJumpTarget(no_saturate);
	SetJumpTarget(not_40bit);

	MOV(64, R(host_dreg), acc_reg);
	if (extend == NONE || extend == ZERO)
		SHR(64, R(host_dreg), Imm8(16));
	else
		SAR(64, R(host_dreg), Imm8(16));
	SetJumpTarget(done_positive);
	SetJumpTarget(done_negative);
	gpr.flushRegs(c);
	gpr.putReg(reg-DSP_REG_ACM0+DSP_REG_ACC0_64, false);
#endif

	gpr.putReg(DSP_REG_SR, false);
}

=======
>>>>>>> 7768b6f9
// MRR $D, $S
// 0001 11dd ddds ssss
// Move value from register $S to register $D.
void DSPEmitter::mrr(const UDSPInstruction opc)
{
	u8 sreg = opc & 0x1f;
	u8 dreg = (opc >> 5) & 0x1f;

	dsp_op_read_reg(sreg, EDX);
	dsp_op_write_reg(dreg, EDX);
	dsp_conditional_extend_accum(dreg);
}

// LRI $D, #I
// 0000 0000 100d dddd
// iiii iiii iiii iiii
// Load immediate value I to register $D.
//
// DSPSpy discovery: This, and possibly other instructions that load a
// register, has a different behaviour in S40 mode if loaded to AC0.M: The
// value gets sign extended to the whole accumulator! This does not happen in
// S16 mode.
void DSPEmitter::lri(const UDSPInstruction opc)
{
	u8 reg  = opc & DSP_REG_MASK;
	u16 imm = dsp_imem_read(compilePC+1);
	dsp_op_write_reg_imm(reg, imm);
	dsp_conditional_extend_accum_imm(reg, imm);
}

// LRIS $(0x18+D), #I
// 0000 1ddd iiii iiii
// Load immediate value I (8-bit sign extended) to accumulator register.
void DSPEmitter::lris(const UDSPInstruction opc)
{
	u8 reg  = ((opc >> 8) & 0x7) + DSP_REG_AXL0;
	u16 imm = (s8)opc;
	dsp_op_write_reg_imm(reg, imm);
	dsp_conditional_extend_accum_imm(reg, imm);
}

//----

// NX
// 1000 -000 xxxx xxxx
// No operation, but can be extended with extended opcode.
// This opcode is supposed to do nothing - it's used if you want to use
// an opcode extension but not do anything. At least according to duddie.
void DSPEmitter::nx(const UDSPInstruction opc)
{
}

//----

// DAR $arD
// 0000 0000 0000 01dd
// Decrement address register $arD.
void DSPEmitter::dar(const UDSPInstruction opc)
{
	//	g_dsp.r[opc & 0x3] = dsp_decrement_addr_reg(opc & 0x3);
	decrement_addr_reg(opc & 0x3);

}

// IAR $arD
// 0000 0000 0000 10dd
// Increment address register $arD.
void DSPEmitter::iar(const UDSPInstruction opc)
{
	//	g_dsp.r[opc & 0x3] = dsp_increment_addr_reg(opc & 0x3);
	increment_addr_reg(opc & 0x3);
}

// SUBARN $arD  
// 0000 0000 0000 11dd
// Subtract indexing register $ixD from an addressing register $arD.
// used only in IPL-NTSC ucode
void DSPEmitter::subarn(const UDSPInstruction opc)
{
	//	u8 dreg = opc & 0x3;
	//	g_dsp.r[dreg] = dsp_decrease_addr_reg(dreg, (s16)g_dsp.r[DSP_REG_IX0 + dreg]);
	decrease_addr_reg(opc & 0x3);
}

// ADDARN $arD, $ixS
// 0000 0000 0001 ssdd
// Adds indexing register $ixS to an addressing register $arD.
// It is critical for the Zelda ucode that this one wraps correctly.
void DSPEmitter::addarn(const UDSPInstruction opc)
{
	//	u8 dreg = opc & 0x3;
	//	u8 sreg = (opc >> 2) & 0x3;
	//	g_dsp.r[dreg] = dsp_increase_addr_reg(dreg, (s16)g_dsp.r[DSP_REG_IX0 + sreg]);

	// From looking around it is always called with the matching index register
	increase_addr_reg(opc & 0x3, (opc >> 2) & 0x3);
}

//----


void DSPEmitter::setCompileSR(u16 bit)
{
	
	//	g_dsp.r[DSP_REG_SR] |= bit
	OpArg sr_reg;
	gpr.getReg(DSP_REG_SR,sr_reg);
	OR(16, sr_reg, Imm16(bit));
	gpr.putReg(DSP_REG_SR);

	compileSR |= bit;
}

void DSPEmitter::clrCompileSR(u16 bit)
{
	
	//	g_dsp.r[DSP_REG_SR] &= bit
	OpArg sr_reg;
	gpr.getReg(DSP_REG_SR,sr_reg);
	AND(16, sr_reg, Imm16(~bit));
	gpr.putReg(DSP_REG_SR);

	compileSR  &= ~bit;
}
// SBCLR #I
// 0001 0011 aaaa aiii
// bit of status register $sr. Bit number is calculated by adding 6 to
// immediate value I.
void DSPEmitter::sbclr(const UDSPInstruction opc)
{
	u8 bit = (opc & 0x7) + 6;

	clrCompileSR(1 << bit);
}

// SBSET #I
// 0001 0010 aaaa aiii
// Set bit of status register $sr. Bit number is calculated by adding 6 to
// immediate value I.
void DSPEmitter::sbset(const UDSPInstruction opc)
{
	u8 bit = (opc & 0x7) + 6;

	setCompileSR(1 << bit);
}

// 1000 1bbb xxxx xxxx, bbb >= 010
// This is a bunch of flag setters, flipping bits in SR. So far so good,
// but it's harder to know exactly what effect they have.
void DSPEmitter::srbith(const UDSPInstruction opc)
{
	switch ((opc >> 8) & 0xf)
	{
	// M0/M2 change the multiplier mode (it can multiply by 2 for free).
	case 0xa:  // M2
		clrCompileSR(SR_MUL_MODIFY);
		break;
	case 0xb:  // M0
		setCompileSR(SR_MUL_MODIFY);
		break;

	// If set, treat multiplicands as unsigned.
	// If clear, treat them as signed.
	case 0xc:  // CLR15
		clrCompileSR(SR_MUL_UNSIGNED);
		break;
	case 0xd:  // SET15
		setCompileSR(SR_MUL_UNSIGNED);
		break;

	// Automatic 40-bit sign extension when loading ACx.M.
	// SET40 changes something very important: see the LRI instruction above.
	case 0xe:  // SET16 (CLR40)
		clrCompileSR(SR_40_MODE_BIT);
		break;

	case 0xf:  // SET40
		setCompileSR(SR_40_MODE_BIT);
		break;

	default:
		break;
	}
}
<|MERGE_RESOLUTION|>--- conflicted
+++ resolved
@@ -9,313 +9,6 @@
 #include "x64ABI.h"
 using namespace Gen;
 
-<<<<<<< HEAD
-//clobbers:
-//EAX = (s8)g_dsp.reg_stack_ptr[stack_reg]
-//expects:
-void DSPEmitter::dsp_reg_stack_push(int stack_reg)
-{
-	//g_dsp.reg_stack_ptr[stack_reg]++;
-	//g_dsp.reg_stack_ptr[stack_reg] &= DSP_STACK_MASK;
-	MOV(8, R(AL), M(&g_dsp.reg_stack_ptr[stack_reg]));
-	ADD(8, R(AL), Imm8(1));
-	AND(8, R(AL), Imm8(DSP_STACK_MASK));
-	MOV(8, M(&g_dsp.reg_stack_ptr[stack_reg]), R(AL));
-
-	X64Reg tmp1;
-	gpr.getFreeXReg(tmp1);
-	//g_dsp.reg_stack[stack_reg][g_dsp.reg_stack_ptr[stack_reg]] = g_dsp.r[DSP_REG_ST0 + stack_reg];
-	MOV(16, R(tmp1), M(&g_dsp.r.st[stack_reg]));
-#ifdef _M_IX86 // All32
-	MOVZX(32, 8, EAX, R(AL));
-#else
-	MOVZX(64, 8, RAX, R(AL));
-#endif
-	MOV(16, MComplex(EAX, EAX, 1,
-			 PtrOffset(&g_dsp.reg_stack[stack_reg][0],0)), R(tmp1));
-	gpr.putXReg(tmp1);
-}
-
-//clobbers:
-//EAX = (s8)g_dsp.reg_stack_ptr[stack_reg]
-//expects:
-void DSPEmitter::dsp_reg_stack_pop(int stack_reg)
-{
-	//g_dsp.r[DSP_REG_ST0 + stack_reg] = g_dsp.reg_stack[stack_reg][g_dsp.reg_stack_ptr[stack_reg]];
-	MOV(8, R(AL), M(&g_dsp.reg_stack_ptr[stack_reg]));
-	X64Reg tmp1;
-	gpr.getFreeXReg(tmp1);
-#ifdef _M_IX86 // All32
-	MOVZX(32, 8, EAX, R(AL));
-#else
-	MOVZX(64, 8, RAX, R(AL));
-#endif
-	MOV(16, R(tmp1), MComplex(EAX, EAX, 1,
-				  PtrOffset(&g_dsp.reg_stack[stack_reg][0],0)));
-	MOV(16, M(&g_dsp.r.st[stack_reg]), R(tmp1));
-	gpr.putXReg(tmp1);
-
-	//g_dsp.reg_stack_ptr[stack_reg]--;
-	//g_dsp.reg_stack_ptr[stack_reg] &= DSP_STACK_MASK;
-	SUB(8, R(AL), Imm8(1));
-	AND(8, R(AL), Imm8(DSP_STACK_MASK));
-	MOV(8, M(&g_dsp.reg_stack_ptr[stack_reg]), R(AL));
-}
-
-
-void DSPEmitter::dsp_reg_store_stack(int stack_reg, Gen::X64Reg host_sreg)
-{
-	if (host_sreg != EDX) {
-		MOV(16, R(EDX), R(host_sreg));
-	}
-	dsp_reg_stack_push(stack_reg);
-	//g_dsp.r[DSP_REG_ST0 + stack_reg] = val;
-	MOV(16, M(&g_dsp.r.st[stack_reg]), R(EDX));
-}
-
-void DSPEmitter::dsp_reg_load_stack(int stack_reg, Gen::X64Reg host_dreg)
-{
-	//u16 val = g_dsp.r[DSP_REG_ST0 + stack_reg];
-	MOV(16, R(EDX), M(&g_dsp.r.st[stack_reg]));
-	dsp_reg_stack_pop(stack_reg);
-	if (host_dreg != EDX) {
-		MOV(16, R(host_dreg), R(EDX));
-	}
-}
-
-void DSPEmitter::dsp_reg_store_stack_imm(int stack_reg, u16 val)
-{
-	dsp_reg_stack_push(stack_reg);
-	//g_dsp.r[DSP_REG_ST0 + stack_reg] = val;
-	MOV(16, M(&g_dsp.r.st[stack_reg]), Imm16(val));
-}
-
-void DSPEmitter::dsp_op_write_reg(int reg, Gen::X64Reg host_sreg)
-{
-	switch (reg & 0x1f) {
-	// 8-bit sign extended registers.
-	case DSP_REG_ACH0:
-	case DSP_REG_ACH1:
-		gpr.writeReg(reg, R(host_sreg));
-		break;
-
-	// Stack registers.
-	case DSP_REG_ST0:
-	case DSP_REG_ST1:
-	case DSP_REG_ST2:
-	case DSP_REG_ST3:
-		dsp_reg_store_stack(reg - DSP_REG_ST0, host_sreg);
-		break;
-
-	default:
-		gpr.writeReg(reg, R(host_sreg));
-		break;
-	}
-}
-
-void DSPEmitter::dsp_op_write_reg_imm(int reg, u16 val)
-{
-	switch (reg & 0x1f) {
-	// 8-bit sign extended registers. Should look at prod.h too...
-	case DSP_REG_ACH0:
-	case DSP_REG_ACH1:
-		gpr.writeReg(reg, Imm16((u16)(s16)(s8)(u8)val));
-		break;
-	// Stack registers.
-	case DSP_REG_ST0:
-	case DSP_REG_ST1:
-	case DSP_REG_ST2:
-	case DSP_REG_ST3:
-		dsp_reg_store_stack_imm(reg - DSP_REG_ST0, val);
-		break;
-
-	default:
-		gpr.writeReg(reg, Imm16(val));
-		break;
-	}
-}
-
-void DSPEmitter::dsp_conditional_extend_accum(int reg)
-{
-	switch (reg)
-	{
-	case DSP_REG_ACM0:
-	case DSP_REG_ACM1:
-	{
-		OpArg sr_reg;
-		gpr.getReg(DSP_REG_SR,sr_reg);
-		DSPJitRegCache c(gpr);
-		TEST(16, sr_reg, Imm16(SR_40_MODE_BIT));
-		FixupBranch not_40bit = J_CC(CC_Z,true);
-		//if (g_dsp.r[DSP_REG_SR] & SR_40_MODE_BIT)
-		//{
-		// Sign extend into whole accum.
-		//u16 val = g_dsp.r[reg];
-		get_acc_m(reg - DSP_REG_ACM0, EAX);
-		SHR(32, R(EAX), Imm8(16));
-		//g_dsp.r[reg - DSP_REG_ACM0 + DSP_REG_ACH0] = (val & 0x8000) ? 0xFFFF : 0x0000;
-		//g_dsp.r[reg - DSP_REG_ACM0 + DSP_REG_ACL0] = 0;
-		set_acc_h(reg - DSP_REG_ACM0, R(RAX));
-		set_acc_l(reg - DSP_REG_ACM0, Imm16(0));
-		//}
-		gpr.flushRegs(c);
-		SetJumpTarget(not_40bit);
-		gpr.putReg(DSP_REG_SR, false);
-	}
-	}
-}
-
-void DSPEmitter::dsp_conditional_extend_accum_imm(int reg, u16 val)
-{
-	switch (reg)
-	{
-	case DSP_REG_ACM0:
-	case DSP_REG_ACM1:
-	{
-		OpArg sr_reg;
-		gpr.getReg(DSP_REG_SR,sr_reg);
-		DSPJitRegCache c(gpr);
-		TEST(16, sr_reg, Imm16(SR_40_MODE_BIT));
-		FixupBranch not_40bit = J_CC(CC_Z, true);
-		//if (g_dsp.r[DSP_REG_SR] & SR_40_MODE_BIT)
-		//{
-		// Sign extend into whole accum.
-		//g_dsp.r[reg - DSP_REG_ACM0 + DSP_REG_ACH0] = (val & 0x8000) ? 0xFFFF : 0x0000;
-		//g_dsp.r[reg - DSP_REG_ACM0 + DSP_REG_ACL0] = 0;
-		set_acc_h(reg - DSP_REG_ACM0, Imm16((val & 0x8000)?0xffff:0x0000));
-		set_acc_l(reg - DSP_REG_ACM0, Imm16(0));
-		//}
-		gpr.flushRegs(c);
-		SetJumpTarget(not_40bit);
-		gpr.putReg(DSP_REG_SR, false);
-	}
-	}
-}
-
-void DSPEmitter::dsp_op_read_reg(int reg, Gen::X64Reg host_dreg, DSPJitSignExtend extend)
-{
-	switch (reg & 0x1f)
-	{
-	case DSP_REG_ST0:
-	case DSP_REG_ST1:
-	case DSP_REG_ST2:
-	case DSP_REG_ST3:
-		dsp_reg_load_stack(reg - DSP_REG_ST0, host_dreg);
-		switch(extend) {
-		case SIGN:
-#ifdef _M_IX86 // All32
-			MOVSX(32, 16, host_dreg, R(host_dreg));
-#else
-			MOVSX(64, 16, host_dreg, R(host_dreg));
-#endif
-			break;
-		case ZERO:
-#ifdef _M_IX86 // All32
-			MOVZX(32, 16, host_dreg, R(host_dreg));
-#else
-			MOVZX(64, 16, host_dreg, R(host_dreg));
-#endif
-			break;
-		case NONE:
-		default:
-			break;
-		}
-		return;
-	default:
-		gpr.readReg(reg, host_dreg, extend);
-		return;
-	}
-}
-
-void DSPEmitter::dsp_op_read_reg_and_saturate(int reg, Gen::X64Reg host_dreg, DSPJitSignExtend extend)
-{
-	//we already know this is ACCM0 or ACCM1
-#ifdef _M_IX86 // All32
-	gpr.readReg(reg, host_dreg, extend);
-#else
-	OpArg acc_reg;
-	gpr.getReg(reg-DSP_REG_ACM0+DSP_REG_ACC0_64, acc_reg);
-#endif
-	OpArg sr_reg;
-	gpr.getReg(DSP_REG_SR,sr_reg);
-
-	DSPJitRegCache c(gpr);
-	TEST(16, sr_reg, Imm16(SR_40_MODE_BIT));
-	FixupBranch not_40bit = J_CC(CC_Z, true);
-
-#ifdef _M_IX86 // All32
-	DSPJitRegCache c2(gpr);
-	gpr.putReg(DSP_REG_SR, false);
-	X64Reg tmp1;
-	gpr.getFreeXReg(tmp1);
-	gpr.readReg(reg-DSP_REG_ACM0+DSP_REG_ACH0, tmp1, NONE);
-	MOVSX(32,16,host_dreg,R(host_dreg));
-	SHL(32, R(tmp1), Imm8(16));
-	MOV(16,R(tmp1),R(host_dreg));
-	CMP(32,R(host_dreg), R(tmp1));
-
-	FixupBranch no_saturate = J_CC(CC_Z);
-
-	CMP(32,R(tmp1),Imm32(0));
-	FixupBranch negative = J_CC(CC_LE);
-
-	MOV(32,R(host_dreg),Imm32(0x7fff));//this works for all extend modes
-	FixupBranch done_positive = J();
-
-	SetJumpTarget(negative);
-	if (extend == NONE || extend == ZERO)
-		MOV(32,R(host_dreg),Imm32(0x00008000));
-	else
-		MOV(32,R(host_dreg),Imm32(0xffff8000));
-	FixupBranch done_negative = J();
-
-	SetJumpTarget(no_saturate);
-	if (extend == ZERO)
-		MOVZX(32,16,host_dreg,R(host_dreg));
-	SetJumpTarget(done_positive);
-	SetJumpTarget(done_negative);
-	gpr.putXReg(tmp1);
-	gpr.flushRegs(c2);
-	SetJumpTarget(not_40bit);
-	gpr.flushRegs(c);
-#else
-
-	MOVSX(64,32,host_dreg,acc_reg);
-	CMP(64,R(host_dreg),acc_reg);
-	FixupBranch no_saturate = J_CC(CC_Z);
-
-	CMP(64,acc_reg,Imm32(0));
-	FixupBranch negative = J_CC(CC_LE);
-
-	MOV(64,R(host_dreg),Imm32(0x7fff));//this works for all extend modes
-	FixupBranch done_positive = J();
-
-	SetJumpTarget(negative);
-	if (extend == NONE || extend == ZERO)
-		MOV(64,R(host_dreg),Imm32(0x00008000));
-	else
-		MOV(64,R(host_dreg),Imm32(0xffff8000));
-	FixupBranch done_negative = J();
-
-	SetJumpTarget(no_saturate);
-	SetJumpTarget(not_40bit);
-
-	MOV(64, R(host_dreg), acc_reg);
-	if (extend == NONE || extend == ZERO)
-		SHR(64, R(host_dreg), Imm8(16));
-	else
-		SAR(64, R(host_dreg), Imm8(16));
-	SetJumpTarget(done_positive);
-	SetJumpTarget(done_negative);
-	gpr.flushRegs(c);
-	gpr.putReg(reg-DSP_REG_ACM0+DSP_REG_ACC0_64, false);
-#endif
-
-	gpr.putReg(DSP_REG_SR, false);
-}
-
-=======
->>>>>>> 7768b6f9
 // MRR $D, $S
 // 0001 11dd ddds ssss
 // Move value from register $S to register $D.
