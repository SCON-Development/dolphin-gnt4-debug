--- conflicted
+++ resolved
@@ -524,13 +524,9 @@
 #endif
 #endif
 }
-<<<<<<< HEAD
+#endif
 
 int VertexLoader::SetupRunVertices(int vtx_attr_group, int primitive, int const count)
-=======
-#endif
-void VertexLoader::RunVertices(int vtx_attr_group, int primitive, int count)
->>>>>>> 0041ec61
 {
 	m_numLoadedVertices += count;
 
